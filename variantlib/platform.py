from __future__ import annotations

import logging
from collections import defaultdict
<<<<<<< HEAD
from typing import TYPE_CHECKING
=======
from importlib.metadata import entry_points
from typing import TYPE_CHECKING, Optional
>>>>>>> cf508afc

from variantlib.combination import filtered_sorted_variants
from variantlib.combination import get_combinations
from variantlib.plugins import PluginLoader

if TYPE_CHECKING:
    from collections.abc import Generator

    from variantlib.config import ProviderConfig
    from variantlib.meta import VariantDescription

logger = logging.getLogger(__name__)


class VariantCache:
    """This class is not necessary today - can be used for finer cache control later."""

    def __init__(self):
        self.cache = None

    def __call__(self, func):
        def wrapper(*args, **kwargs):
            if self.cache is None:
                self.cache = func(*args, **kwargs)
            return self.cache

        return wrapper


@VariantCache()
def _query_variant_plugins() -> dict[str, ProviderConfig]:
    return PluginLoader().get_provider_configs()


def get_variant_hashes_by_priority(
<<<<<<< HEAD
    provider_priority_dict: dict[str:int] | None = None,
    variants_json: dict | None = None,
=======
    provider_priority_dict: Optional[dict[str:int]] = None,
>>>>>>> cf508afc
) -> Generator[VariantDescription]:
    provider_cfgs = _query_variant_plugins()

    # sorting providers in priority order:
    if provider_priority_dict is not None:
        if (
            not isinstance(provider_priority_dict, dict)
            or not all(isinstance(key, str) for key in provider_priority_dict)
            or not all(isinstance(key, int) for key in provider_priority_dict.values())
        ):
            logger.warning(
                "Invalid `provider_priority_dict` provided. Should follow "
                "format: dict[str:int]. Ignoring..."
            )
        else:
            # ----------- Checking if two plugins hold the same priority ----------- #
            value_to_keys = defaultdict(list)  # temp storage

            # Populate the dictionary with values and their corresponding keys
            for key, value in provider_priority_dict.items():
                value_to_keys[value].append(key)

            # Isolate the duplicate values and their corresponding keys
            duplicates = {
                value: keys for value, keys in value_to_keys.items() if len(keys) > 1
            }

            if duplicates:
                logger.warning("Duplicate values and their corresponding keys:")
                for value, keys in duplicates.items():
                    logger.warning("Value: %s -> Keys: %s", value, keys)

            # ----------- Checking if two plugins hold the same priority ----------- #
            for plugin_name in provider_cfgs:
                if plugin_name not in provider_priority_dict:
                    logger.warning(
                        "Plugin: %s is not present in the `provider_priority_dict`. "
                        "Will be treated as lowest priority.",
                        plugin_name,
                    )
                    continue

            # ------------------- Sorting the plugins by priority ------------------ #
            plugins = sorted(
                provider_cfgs,
                key=lambda plugin_name: provider_priority_dict.get(
                    plugin_name, float("inf")
                ),
            )

            sorted_provider_cfgs = [
                provider_cfgs[plugin_name] for plugin_name in plugins
            ]
    else:
        sorted_provider_cfgs = list(provider_cfgs.values())

    if sorted_provider_cfgs:
        if (variants_json or {}).get("variants") is not None:
            for variant_desc in filtered_sorted_variants(
                variants_json["variants"], sorted_provider_cfgs
            ):
                yield variant_desc.hexdigest
        else:
            for variant_desc in get_combinations(sorted_provider_cfgs):
                yield variant_desc.hexdigest
    else:
        yield from []<|MERGE_RESOLUTION|>--- conflicted
+++ resolved
@@ -2,12 +2,7 @@
 
 import logging
 from collections import defaultdict
-<<<<<<< HEAD
-from typing import TYPE_CHECKING
-=======
-from importlib.metadata import entry_points
 from typing import TYPE_CHECKING, Optional
->>>>>>> cf508afc
 
 from variantlib.combination import filtered_sorted_variants
 from variantlib.combination import get_combinations
@@ -43,12 +38,8 @@
 
 
 def get_variant_hashes_by_priority(
-<<<<<<< HEAD
-    provider_priority_dict: dict[str:int] | None = None,
-    variants_json: dict | None = None,
-=======
     provider_priority_dict: Optional[dict[str:int]] = None,
->>>>>>> cf508afc
+    variants_json: Optional[dict] = None,
 ) -> Generator[VariantDescription]:
     provider_cfgs = _query_variant_plugins()
 
