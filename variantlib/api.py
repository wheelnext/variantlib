"""This file regroups the public API of the variantlib package."""

from __future__ import annotations

import logging
from collections import defaultdict
from dataclasses import dataclass
from typing import TYPE_CHECKING

from variantlib.combination import filtered_sorted_variants
from variantlib.constants import VARIANT_HASH_LEN
from variantlib.loader import PluginLoader
from variantlib.models.provider import ProviderConfig
from variantlib.models.provider import VariantFeatureConfig
from variantlib.models.variant import VariantDescription
from variantlib.models.variant import VariantProperty

if TYPE_CHECKING:
    from collections.abc import Generator

logger = logging.getLogger(__name__)

__all__ = [
    "VARIANT_HASH_LEN",
    "ProviderConfig",
    "VariantDescription",
<<<<<<< HEAD
    "VariantMeta",
    "VariantValidationResult",
=======
    "VariantFeatureConfig",
    "VariantProperty",
>>>>>>> 1c15409b
    "get_variant_hashes_by_priority",
    "validate_variant",
]


def get_variant_hashes_by_priority(
    *,
    variants_json: dict,
    namespace_priority_dict: dict[str, int] | None = None,
) -> Generator[str]:
    provider_cfgs = PluginLoader.get_supported_configs()

    # sorting providers in priority order:
    if namespace_priority_dict is not None:
        if (
            not isinstance(namespace_priority_dict, dict)
            or not all(isinstance(key, str) for key in namespace_priority_dict)
            or not all(isinstance(key, int) for key in namespace_priority_dict.values())
        ):
            logger.warning(
                "Invalid `namespace_priority_dict` provided. Should follow "
                "format: dict[str:int]. Ignoring..."
            )
        else:
            # ----------- Checking if two plugins hold the same priority ----------- #
            value_to_keys = defaultdict(list)  # temp storage

            # Populate the dictionary with values and their corresponding keys
            for key, value in namespace_priority_dict.items():
                value_to_keys[value].append(key)

            # Isolate the duplicate values and their corresponding keys
            duplicates = {
                value: keys for value, keys in value_to_keys.items() if len(keys) > 1
            }

            if duplicates:
                logger.warning("Duplicate values and their corresponding keys:")
                for value, keys in duplicates.items():
                    logger.warning("Value: %s -> Keys: %s", value, keys)

            # ----------- Checking if two plugins hold the same priority ----------- #
            for namespace in provider_cfgs:
                if namespace not in namespace_priority_dict:
                    logger.warning(
                        "Plugin: %s is not present in the `namespace_priority_dict`. "
                        "Will be treated as lowest priority.",
                        namespace,
                    )
                    continue

            # ------------------- Sorting the plugins by priority ------------------ #
            plugins = sorted(
                provider_cfgs,
                key=lambda namespace: namespace_priority_dict.get(
                    namespace, float("inf")
                ),
            )

            sorted_provider_cfgs = [provider_cfgs[namespace] for namespace in plugins]
    else:
        sorted_provider_cfgs = list(provider_cfgs.values())

    if sorted_provider_cfgs:
        for vdesc in filtered_sorted_variants(
            variants_json["variants"], sorted_provider_cfgs
        ):
            yield vdesc.hexdigest
    else:
        yield from []


@dataclass
class VariantValidationResult:
    results: dict[VariantMeta, bool | None]

    def is_valid(self, allow_unknown_plugins: bool = True) -> bool:
        return False not in self.results.values() and (
            allow_unknown_plugins or None not in self.results.values()
        )


def validate_variant(
    variant_desc: VariantDescription,
) -> VariantValidationResult:
    """
    Validate all metas in the variant description

    Check whether all metas in the variant description are valid, and return
    a dictionary mapping individual metas into a tri-state variable: True
    indicates that the variant is valid, False that it is not, and None
    that no plugin provides given namespace and therefore the variant cannot
    be verified.
    """

    provider_cfgs = PluginLoader.get_all_configs()

    def _validate_variant(vmeta: VariantMeta) -> bool | None:
        provider_cfg = provider_cfgs.get(vmeta.namespace)
        if provider_cfg is None:
            return None
        for key_cfg in provider_cfg.configs:
            if key_cfg.key == vmeta.key:
                return vmeta.value in key_cfg.values
        return False

    return VariantValidationResult(
        {vmeta: _validate_variant(vmeta) for vmeta in variant_desc}
    )<|MERGE_RESOLUTION|>--- conflicted
+++ resolved
@@ -24,13 +24,8 @@
     "VARIANT_HASH_LEN",
     "ProviderConfig",
     "VariantDescription",
-<<<<<<< HEAD
-    "VariantMeta",
-    "VariantValidationResult",
-=======
     "VariantFeatureConfig",
     "VariantProperty",
->>>>>>> 1c15409b
     "get_variant_hashes_by_priority",
     "validate_variant",
 ]
@@ -105,7 +100,7 @@
 
 @dataclass
 class VariantValidationResult:
-    results: dict[VariantMeta, bool | None]
+    results: dict[VariantProperty, bool | None]
 
     def is_valid(self, allow_unknown_plugins: bool = True) -> bool:
         return False not in self.results.values() and (
@@ -128,15 +123,15 @@
 
     provider_cfgs = PluginLoader.get_all_configs()
 
-    def _validate_variant(vmeta: VariantMeta) -> bool | None:
-        provider_cfg = provider_cfgs.get(vmeta.namespace)
+    def _validate_variant(vprop: VariantProperty) -> bool | None:
+        provider_cfg = provider_cfgs.get(vprop.namespace)
         if provider_cfg is None:
             return None
         for key_cfg in provider_cfg.configs:
-            if key_cfg.key == vmeta.key:
-                return vmeta.value in key_cfg.values
+            if key_cfg.name == vprop.feature:
+                return vprop.value in key_cfg.values
         return False
 
     return VariantValidationResult(
-        {vmeta: _validate_variant(vmeta) for vmeta in variant_desc}
+        {vprop: _validate_variant(vprop) for vprop in variant_desc.properties}
     )