import contextlib
import hashlib
import re
import sys
from collections.abc import Iterator
from dataclasses import asdict
from dataclasses import dataclass
from dataclasses import field
<<<<<<< HEAD
from typing import Self

=======

if sys.version_info >= (3, 11):
    from typing import Self
else:
    from typing_extensions import Self

>>>>>>> cf508afc
from variantlib.constants import VALIDATION_REGEX
from variantlib.constants import VALIDATION_VALUE_REGEX
from variantlib.constants import VARIANT_HASH_LEN
from variantlib.validators import validate_instance_of
from variantlib.validators import validate_list_of
from variantlib.validators import validate_matches_re


@dataclass(frozen=True)
class VariantMeta:
    provider: str = field(
        metadata={
            "validators": [
                lambda v: validate_instance_of(v, str),
                lambda v: validate_matches_re(v, VALIDATION_REGEX),
            ]
        }
    )
    key: str = field(
        metadata={
            "validators": [
                lambda v: validate_instance_of(v, str),
                lambda v: validate_matches_re(v, VALIDATION_REGEX),
            ]
        }
    )
    value: str = field(
        metadata={
            "validators": [
                lambda v: validate_instance_of(v, str),
                lambda v: validate_matches_re(v, VALIDATION_VALUE_REGEX),
            ]
        }
    )

    def __post_init__(self):
        # Execute the validators
        for field_name, field_def in self.__dataclass_fields__.items():
            value = getattr(self, field_name)
            for validator in field_def.metadata.get("validators", []):
                validator(value)

    def __hash__(self) -> int:
        # Variant Metas are unique in provider & key and ignore the value.
        return hash((self.__class__, self.provider, self.key))

    def to_str(self) -> str:
        # Variant: <provider> :: <key> :: <val>
        return f"{self.provider} :: {self.key} :: {self.value}"

    @classmethod
    def from_str(cls, input_str: str) -> Self:
        subpattern = VALIDATION_REGEX[1:-1]  # removing starting `^` and trailing `$`
        pattern = rf"^(?P<provider>{subpattern})\s*::\s*(?P<key>{subpattern})\s*::\s*(?P<value>{subpattern})$"  # noqa: E501

        # Try matching the input string with the regex pattern
        match = re.match(pattern, input_str.strip())

        if match is None:
            raise ValueError(
                f"Invalid format: {input_str}. "
                "Expected format: '<provider> :: <key> :: <value>'"
            )

        # Extract the provider, key, and value from the match groups
        provider = match.group("provider")
        key = match.group("key")
        value = match.group("value")

        # Return an instance of VariantMeta using the parsed values
        return cls(provider=provider, key=key, value=value)

    def serialize(self) -> dict[str, str]:
        return asdict(self)

    @classmethod
    def deserialize(cls, data: dict[str, str]) -> Self:
        assert all(key in data for key in ["provider", "key", "value"])
        return cls(**data)


@dataclass(frozen=True)
class VariantDescription:
    """
    A `Variant` is being described by a N >= 1 `VariantMeta` metadata.
    Each informing the packaging toolkit about a unique `provider-key-value`
    combination.

    All together they identify the package producing a "variant hash", unique
    to the exact combination of `VariantMeta` provided for a given package.
    """

    data: list[VariantMeta] = field(
        metadata={
            "validators": [
                lambda v: validate_instance_of(v, list),
                lambda v: validate_list_of(v, VariantMeta),
            ]
        }
    )

    def __post_init__(self):
        # Execute the validators
        for field_name, field_def in self.__dataclass_fields__.items():
            value = getattr(self, field_name)
            for validator in field_def.metadata.get("validators", []):
                validator(value)

        # We verify `data` is not empty
        assert len(self.data) > 0

        # We sort the data so that they always get displayed/hashed
        # in a consistent manner.
        with contextlib.suppress(AttributeError):
            # Only "legal way" to modify a frozen dataclass attribute post init.
            object.__setattr__(
                self, "data", sorted(self.data, key=lambda x: (x.provider, x.key))
            )

        # Detect multiple `VariantMeta` with identical provider/key
        # Ignores the attribute `value` of `VariantMeta`.
        # Uses `__hash__` for collision detection.
        #
        # Note: Can not use `data = set(data)` in order to raise
        #       an exception when there is a collision instead of
        #       a silent behavior.
        seen = set()
        for vmeta in self.data:
            vmeta_hash = hash(vmeta)
            if vmeta_hash in seen:
                raise ValueError(
                    "Duplicate value for:\n"
                    f"\t- `provider`: {vmeta.provider}\n"
                    f"\t- `key`: {vmeta.key}"
                )
            seen.add(vmeta_hash)

    def __iter__(self) -> Iterator[VariantMeta]:
        yield from self.data

    @property
    def hexdigest(self) -> str:
        hash_object = hashlib.shake_128()
        for vmeta in self:
            hash_object.update(vmeta.to_str().encode("utf-8"))

        return hash_object.hexdigest(int(VARIANT_HASH_LEN / 2))

    @classmethod
    def deserialize(cls, data: list[dict[str, str]]) -> Self:
        return cls(data=[VariantMeta.deserialize(vdata) for vdata in data])

    def serialize(self) -> list[dict[str, str]]:
        return [vmeta.serialize() for vmeta in self.data]

    def pretty_print(self) -> str:
        result_str = f"{'#' * 30} Variant: `{self.hexdigest}` {'#' * 29}"
        for vmeta in self:
            result_str += f"\nVariant Metadata: {vmeta.to_str()}"
        result_str += f"\n{'#' * 80}\n"
        return result_str<|MERGE_RESOLUTION|>--- conflicted
+++ resolved
@@ -6,17 +6,12 @@
 from dataclasses import asdict
 from dataclasses import dataclass
 from dataclasses import field
-<<<<<<< HEAD
-from typing import Self
-
-=======
 
 if sys.version_info >= (3, 11):
     from typing import Self
 else:
     from typing_extensions import Self
 
->>>>>>> cf508afc
 from variantlib.constants import VALIDATION_REGEX
 from variantlib.constants import VALIDATION_VALUE_REGEX
 from variantlib.constants import VARIANT_HASH_LEN
