--- conflicted
+++ resolved
@@ -28,13 +28,9 @@
     { name = "Jonathan Dekhtiar", email = "jonathan@dekhtiar.com" },
     { name = "Michael Sarahan", email = "msarahan@nvidia.com" },
 ]
-<<<<<<< HEAD
-dependencies = []
-=======
 dependencies = [
     "typing-extensions; python_version < '3.11'",
 ]
->>>>>>> cf508afc
 
 [project.optional-dependencies]
 dev = [
